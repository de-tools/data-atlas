package terminal

import (
	"context"
	"fmt"
	"io"
	"os"
<<<<<<< HEAD
	"time"
=======
>>>>>>> 6a066131

	"github.com/de-tools/data-atlas/pkg/services/cost"
	"github.com/spf13/cobra"
)

// CLI represents the command-line interface
type CLI struct {
	registry cost.Registry
	reporter *Reporter
	rootCmd  *cobra.Command
}

// Options contain configuration for the CLI
type Options struct {
	Registry cost.Registry
	Output   io.Writer
}

// NewCLI creates a new CLI instance
func NewCLI(opts Options) *CLI {
	if opts.Output == nil {
		opts.Output = os.Stdout
	}

	cli := &CLI{
		registry: opts.Registry,
		reporter: NewReporter(opts.Output),
	}

	cli.rootCmd = cli.newRootCmd()
	return cli
}

// Execute runs the CLI application
func (cli *CLI) Execute() error {
	return cli.rootCmd.Execute()
}

func (cli *CLI) newRootCmd() *cobra.Command {
	cmd := &cobra.Command{
		Use:   "cost",
		Short: "Cost analysis tool",
	}

	cmd.AddCommand(cli.newAnalyzeCmd())
	return cmd
}

type analyzeCmd struct {
	profilePath  string
	platform     string
	resourceType string
	duration     int
	registry     cost.Registry
	reporter     *Reporter
}

func (cli *CLI) newAnalyzeCmd() *cobra.Command {
	ac := &analyzeCmd{registry: cli.registry, reporter: cli.reporter}
	cmd := &cobra.Command{
		Use:   "analyze",
		Short: "Analyze resource costs",
		RunE:  ac.run,
	}

	// Define flags
	cmd.Flags().StringVar(&ac.profilePath, "profile", "", "Path to the configuration profile")
	cmd.Flags().StringVar(&ac.platform, "platform", "", "Platform to analyze (e.g., snowflake)")
	cmd.Flags().StringVar(&ac.resourceType, "resource_type", "", "Type of resource to analyze")
	cmd.Flags().IntVar(&ac.duration, "duration", 30, "Duration in days to analyze")

	// Mark required flags
	_ = cmd.MarkFlagRequired("profile")
	_ = cmd.MarkFlagRequired("platform")
	_ = cmd.MarkFlagRequired("resource_type")

	return cmd
}

func (ac *analyzeCmd) run(cmd *cobra.Command, args []string) error {
	ctx, cancel := context.WithTimeout(context.Background(), 60*time.Second)
	defer cancel()

	ctrl, err := ac.registry.Create(ctx, ac.platform, ac.profilePath)
	if err != nil {
		return fmt.Errorf("failed to create a ctrl for platform: %s", ac.platform)
	}

	// Validate resource type
	supported := ctrl.GetSupportedResources()
	valid := false
	for _, r := range supported {
		if r == ac.resourceType {
			valid = true
			break
		}
	}

	if !valid {
		return fmt.Errorf("unsupported resource type %q for platform %q. Supported types: %v",
			ac.resourceType, ac.platform, supported)
	}

	report, err := ctrl.EstimateResourceCost(ctx, ac.resourceType, ac.duration)
	if err != nil {
		return fmt.Errorf("failed to estimate resource cost: %w", err)
	}

	return ac.reporter.Handle(report)
}<|MERGE_RESOLUTION|>--- conflicted
+++ resolved
@@ -3,15 +3,10 @@
 import (
 	"context"
 	"fmt"
+	"github.com/de-tools/data-atlas/pkg/services/cost"
+	"github.com/spf13/cobra"
 	"io"
 	"os"
-<<<<<<< HEAD
-	"time"
-=======
->>>>>>> 6a066131
-
-	"github.com/de-tools/data-atlas/pkg/services/cost"
-	"github.com/spf13/cobra"
 )
 
 // CLI represents the command-line interface
